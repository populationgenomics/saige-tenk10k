--- conflicted
+++ resolved
@@ -195,15 +195,8 @@
 @click.option('--exclude-multiallelic', is_flag=False)
 @click.option('--exclude-indels', is_flag=False)
 @click.option('--plink-job-storage', default='1G')
-<<<<<<< HEAD
-=======
-@click.option(
-    '--relateds-to-drop-path',
-    default='gs://cpg-bioheart-test/large_cohort/v1-0/relateds_to_drop.ht',
-)
 @click.option('--ld-prune-r2', default=0.2)
 @click.option('--ld-prune-bp-window-size', default=500000)
->>>>>>> 4bb04c43
 @click.command()
 def main(
     vds_path: str,
@@ -216,12 +209,8 @@
     exclude_multiallelic: bool,
     exclude_indels: bool,
     plink_job_storage: str,
-<<<<<<< HEAD
-=======
-    relateds_to_drop_path: str,
     ld_prune_r2: float,
     ld_prune_bp_window_size: int,
->>>>>>> 4bb04c43
 ):
     """
     Write genotypes as VCF
