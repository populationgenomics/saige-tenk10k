--- conflicted
+++ resolved
@@ -13,7 +13,6 @@
 building inputs for the SAIGE-QTL association pipeline.
 
 
-<<<<<<< HEAD
 To run:
 
 analysis-runner \
@@ -24,19 +23,6 @@
     	python3 get_sample_covariates.py --tob-sex-file-path  'gs://cpg-tob-wgs-main-analysis/large_cohort/tob-wgs1-0/sample_qc.ht' \
                --bioheart-sex-file-path 'gs://cpg-bioheart-main-analysis/large_cohort/bioheart1-0/sample_qc.ht' \
                --project-names 'tob-wgs,bioheart' --vds-version tenk10k1-0
-
-=======
-To run,
-
-analysis-runner \
-    --description "get sample covariates" \
-    --dataset "bioheart" \
-    --access-level "full" \
-    --output-dir "saige-qtl/input_files/240920/covariates" \
-        python3 get_sample_covariates.py --tob-sex-file-path 'gs://cpg-bioheart-test/saige-qtl/input_files/mapping_for_anna.csv' \
-            --bioheart-sex-file-path 'gs://cpg-bioheart-main-analysis/qc-stand-alone/somalier/990_samples_somalier.samples.tsv' \
-            --project-names 'tob-wgs,bioheart' --vds-version tenk10k1-0
->>>>>>> 3f1727ae
 
 """
 
