#!/usr/bin/env python3

"""
Hail Batch workflow to extract relevant variants to test.
This script will:

- perform sample QC
- perform variant QC
- export filtered matrix table
- export genotype subset as plink files,

More details in README
output files in tob_wgs_genetics/saige_qtl/input
"""

# import python modules
import logging
import random
import sys

import click
import pandas as pd
import hail as hl
from hail.methods import export_plink

from cpg_utils import to_path
from cpg_utils.hail_batch import (
    dataset_path,
    get_config,
    init_batch,
    output_path,
)

from metamist.apis import ParticipantApi, SequencingGroupApi
from metamist.graphql import gql, query


# use logging to print statements, display at info level
logging.basicConfig(
    level=logging.INFO,
    format='%(asctime)s %(levelname)s %(module)s:%(lineno)d - %(message)s',
    datefmt='%Y-%m-%d %H:%M:%S',
    stream=sys.stderr,
)


DEFAULT_JOINT_CALL_MT = dataset_path('mt/v7.mt')
HAIL_IMAGE = get_config()['workflow']['driver_image']


# region SAMPLES_SUBSETTING_FUNCTIONS


def remove_sc_outliers(df, outliers=None):
    """
    Remove outlier samples, as identified by single-cell analysis
    """
    if outliers is None:
        # by default, for TOB, we remove two samples
        # 966_967 for extremely low cell number
        # 88_88 for abnormal B cell composition
        outliers = ['966_967', '88_88']
    else:
        outliers = outliers.extend(['966_967', '88_88'])
    df = df[-df['OneK1K_ID'].isin(outliers)]

    return df


def get_bone_marrow_sequencing_groups(mt: hl.MatrixTable) -> set:
    """
    Extract TOB bone marrow samples (vs PBMCs)
    """

    _query = gql(
        """
    query MyQuery {
        project(name: "tob-wgs") {
            sequencingGroups {
                id
                meta
                assays {
                    id
                    meta
                }
            }
        }
    }
    """
    )
    logging.getLogger().setLevel(logging.WARN)
    sequencing_groups = query(_query)['project']['sequencingGroups']
    logging.getLogger().setLevel(logging.INFO)

    bm_sequencing_groups = []
    for sg in sequencing_groups:
        sg_id = sg['id']
        for assay in sg['assays']:
            if assay['meta'].get('Primary study') == 'Pilot/bone marrow':
                bm_sequencing_groups.append(sg_id)
                continue
    logging.info(f'Number of bone marrow samples: {len(set(bm_sequencing_groups))}')
    bm_samples = set(bm_sequencing_groups)
    matrix_samples = set(mt.s.collect())
    return bm_samples.intersection(matrix_samples)


# remove duplicated samples based on TOB IDs
# CPG4994, CPG67264 both the same individual (TOB1282)
# CPG5066, CPG67504 both TOB1289
# in both cases keep the latter which is the resequenced version
def get_duplicated_samples(mt: hl.MatrixTable) -> set:
    """
    Extract duplicated samples for same individual
    i.e., keep "-PBMC" version (now keeping most recent)
    """
    sample_sg_map = SequencingGroupApi().get_all_sequencing_group_ids_by_sample_by_type(
        project='tob-wgs'
    )

    sams = ParticipantApi().get_external_participant_id_to_internal_sample_id(
        project='tob-wgs'
    )
    # Keep the most recent sample for each participant in the project
    latest_samples = set(dict(sams).values())

    # Get the SG ID associated with each of the most recent samples
    keep = set()
    for sample_id in latest_samples:
        keep.update(sample_sg_map[sample_id]['genome'])

    matrix_samples = set(mt.s.collect())
    dup_samples = matrix_samples.difference(keep)
    logging.info(f'Number of duplicated samples: {len(set(dup_samples))}')
    print(set(dup_samples))
    # if set(dup_samples) != {'CPG4994', 'CPG5066'}:
    #     logging.info('Not the right samples, check dupl. function')
    #     return set()
    return set(dup_samples)


def get_non_tob_samples(mt: hl.MatrixTable) -> set:
    """
    Extract outsider samples not from this cohort
    (only included for comparison purpose)
    """
    sgapi = SequencingGroupApi()
    # Return Sample IDs mapped to seq type, sequencing group ID
    # (e.g. {'XPG123': {'genome' : ['CPG123']}, {'XPG456': {'exome':['CPG456']}})
    sample_sg_map = sgapi.get_all_sequencing_group_ids_by_sample_by_type(
        project='tob-wgs'
    )
    tob_samples = set()
    for sample_id in sample_sg_map:
        tob_samples.update(sample_sg_map[sample_id]['genome'])
    matrix_samples = set(mt.s.collect())
    logging.info(f'Matrix samples: {matrix_samples}')
    common_samples = set(tob_samples).intersection(matrix_samples)
    logging.info(f'Common samples: {common_samples}')
    if common_samples == matrix_samples:
        logging.info('No samples to remove, exit')
        return set()
    non_tob_samples = matrix_samples.difference(common_samples)
    logging.info(f'Number of non-TOB samples: {len(non_tob_samples)}')
    print(non_tob_samples)
    if non_tob_samples != {'NA12878', 'NA12891', 'NA12892', 'syndip'}:
        logging.info('Not the right samples, check non-TOB function')
        return set()
    return non_tob_samples


# cutoffs currently based on:
# https://github.com/populationgenomics/joint-calling/blob/main/joint_calling/filter_cutoffs.yaml
def get_low_qc_samples(
    mt: hl.MatrixTable,
    metadata_tsv='joint-calling/v7/meta.tsv',
    contam_rate=0.04,  # defined based on distribution of parameters in TOB
    chimera_rate=0.05,  # as above
) -> set:
    """
    Extract samples that did not pass QC
    - high contamination rate
    - high chimera rate
    - ambiguous sex or sex aneuploidy
    - WGS-based QC
    """
    metadata_tsv_path = dataset_path(metadata_tsv, 'analysis')
    meta = pd.read_csv(metadata_tsv_path, sep='\t')
    samples_contam = set(meta[meta['r_contamination'] > contam_rate]['s'])
    logging.info(
        f'Number of samples w. contam. rate > {contam_rate}: {len(samples_contam)}'
    )
    samples_chim = set(meta[meta['r_chimera'] > chimera_rate]['s'])
    logging.info(
        f'Number of samples with chimera rate > {chimera_rate}: {len(samples_chim)}'
    )
    samples_sex = {
        *set(meta[meta['hard_filters'] == 'ambiguous_sex']['s']),
        *set(meta[meta['hard_filters'] == 'sex_aneuploidy']['s']),
    }
    logging.info(
        f'Number of samples with sex aneuploidy or ambiguous sex: {len(samples_sex)}'
    )
    samples_qc = set(meta[meta['qc_metrics_filters'].notnull()]['s'])
    logging.info(f'Number of samples not passing WGS QC: {len(samples_qc)}')
    low_qc_samples = {*samples_contam, *samples_chim, *samples_sex, *samples_qc}
    matrix_samples = set(mt.s.collect())
    return low_qc_samples.intersection(matrix_samples)


# endregion SAMPLES_SUBSETTING_FUNCTIONS

# region VARIANTS_SUBSETTING_FUNCTIONS


# only needs to be run once for a given cohort (e.g., OneK1K / TOB)
def filter_variants(
    mt_path: str,  # 'mt/v7.mt'
    sc_samples_str: str,
    output_mt_path: str,  # 'tob_wgs/filtered.mt'
    vre_plink_path: str,  # 'tob_wgs/vr_plink_2000_variants
    vre_mac_threshold: int = 20,
    vre_n_markers: int = 2000,
):
    """Subset hail matrix table

    Input:
    - joint call hail matrix table
    - set of samples for which we have scRNA-seq data
    - file paths for outputs

    Output 1:
    subset hail matrix table, containing only variants that:
    i) are not ref-only, ii) biallelic, iii) meet QC filters,
    and samples that are contained in sc sample list + QC passing.

    Output 2:
    plink file containing a random subset of 2,000 variants that satisfy i),ii),iii)
    and also post sample QC
    that are additionally sufficiently common (MAC>20) and not in LD
    """

    # read hail matrix table object (WGS data)
    init_batch()
    mt = hl.read_matrix_table(mt_path)
    logging.info(f'Number of total loci: {mt.count()[0]}')
    logging.info(f'Number of total samples: {mt.count()[1]}')

    # densify
    mt = hl.experimental.densify(mt)

    # add sample filters
    bm_samples = get_bone_marrow_sequencing_groups(mt=mt)
    dup_samples = get_duplicated_samples(mt=mt)
    out_samples = get_non_tob_samples(mt=mt)
    qc_samples = get_low_qc_samples(mt=mt)
    filter_samples = {*bm_samples, *dup_samples, *out_samples, *qc_samples}
    logging.info(f'Total samples to filter: {len(filter_samples)}')
    # use syntax from:
    # https://hail.is/docs/0.2/hail.MatrixTable.html#hail.MatrixTable.filter_cols
    set_to_remove = hl.literal(filter_samples)
    mt = mt.filter_cols(~set_to_remove.contains(mt['s']))
<<<<<<< HEAD
    remaining_samples = mt.count_cols()

    if remaining_samples == 0:
        logging.info('No samples left, exit')
        return
=======
    logging.info(f'Number of samples after filtering: {mt.count()[1]}')
    if mt.count_cols() == 0:
        raise ValueError('No samples left after filtering')
>>>>>>> 1ae1f1be

    logging.info(f'Number of samples after filtering: {remaining_samples}')

    # subset to relevant samples (samples we have scRNA-seq data for)
    sc_samples = sc_samples_str.split(',')
    logging.info(f'Number of sc samples: {len(sc_samples)}')
    mt = mt.filter_cols(hl.set(sc_samples).contains(mt.s))
    logging.info(f'Number of remaining samples: {mt.count()[1]}')

    # filter out low quality variants and consider biallelic SNPs only
    # (no multi-allelic, no ref-only, no indels)
    mt = mt.filter_rows(
        (hl.len(hl.or_else(mt.filters, hl.empty_set(hl.tstr))) == 0)  # QC
        & (hl.len(mt.alleles) == 2)  # remove hom-ref
        & (mt.n_unsplit_alleles == 2)  # biallelic (exclude multiallelic)
        & (hl.is_snp(mt.alleles[0], mt.alleles[1]))  # SNPs (exclude indels)
    )

    mt = hl.variant_qc(mt)

    mt.write(output_mt_path, overwrite=True)
    logging.info(f'Number of QC-passing, biallelic SNPs: {mt.count()[0]}')

    # subset variants for variance ratio estimation
    # minor allele count (MAC) > {vre_n_markers}
    vre_mt = mt.filter_rows(mt.variant_qc.AC[0] > vre_mac_threshold)
    n_ac_vars = vre_mt.count()[0]  # to avoid evaluating this 2X
    logging.info(f'Number of variants post AC filter: {n_ac_vars}')
    if n_ac_vars == 0:
        logging.info('No variants left, exit')
        return
    # since pruning is very costly, subset first a bit
    random.seed(0)
    vre_mt = vre_mt.sample_rows(p=0.01)
    logging.info(f'Initial subset of variants: {vre_mt.count()[0]}')
    # perform LD pruning
    pruned_variant_table = hl.ld_prune(vre_mt.GT, r2=0.2, bp_window_size=500000)
    vre_mt = vre_mt.filter_rows(hl.is_defined(pruned_variant_table[vre_mt.row_key]))
    logging.info(f'Subset of variants after pruning: {vre_mt.count()[0]}')
    # randomly sample {vre_n_markers} variants
    random.seed(0)
    vre_mt = vre_mt.sample_rows((vre_n_markers * 1.1) / vre_mt.count()[0])
    vre_mt = vre_mt.head(vre_n_markers)
    logging.info(f'Subset to {vre_n_markers} variants: {vre_mt.count()[0]}')

    # export to plink common variants only for sparse GRM
    export_plink(vre_mt, vre_plink_path, ind_id=vre_mt.s)


# endregion VARIANTS_SUBSETTING_FUNCTIONS


@click.command()
@click.option(
    '--sample-mapping-file-tsv',
    default='scrna-seq/grch38_association_files/OneK1K_CPG_IDs.tsv',  # to be updated
)
@click.option('--mt-path', default=DEFAULT_JOINT_CALL_MT)
def genotypes_pipeline(
    sample_mapping_file_tsv: str,
    mt_path: str,
):
    """
    Run one-off QC filtering pipeline
    """

    # extract individuals for which we have single-cell (sc) data
    sample_mapping_file = pd.read_csv(dataset_path(sample_mapping_file_tsv), sep='\t')
    # we may want to exclude these from the smf directly
    sample_mapping_file = remove_sc_outliers(sample_mapping_file)
    # extract CPG IDs from file
    sc_samples = ','.join(sample_mapping_file['InternalID'].unique())

    # filter to QC-passing, biallelic SNPs
    output_mt_path = output_path('qc_filtered.mt')
    vre_plink_path = output_path('vr_plink_20k_variants')
    # only exit if both files exist
    if all(to_path(output).exists() for output in [output_mt_path, vre_plink_path]):
        logging.info('File already exists no need to filter')
        return

    filter_variants(
        mt_path=mt_path,
        sc_samples_str=sc_samples,
        output_mt_path=output_mt_path,
        vre_plink_path=vre_plink_path,
    )


if __name__ == '__main__':
    genotypes_pipeline()  # pylint: disable=no-value-for-parameter<|MERGE_RESOLUTION|>--- conflicted
+++ resolved
@@ -260,17 +260,11 @@
     # https://hail.is/docs/0.2/hail.MatrixTable.html#hail.MatrixTable.filter_cols
     set_to_remove = hl.literal(filter_samples)
     mt = mt.filter_cols(~set_to_remove.contains(mt['s']))
-<<<<<<< HEAD
+    
     remaining_samples = mt.count_cols()
-
     if remaining_samples == 0:
-        logging.info('No samples left, exit')
+        raise ValueError('No samples left, exit')
         return
-=======
-    logging.info(f'Number of samples after filtering: {mt.count()[1]}')
-    if mt.count_cols() == 0:
-        raise ValueError('No samples left after filtering')
->>>>>>> 1ae1f1be
 
     logging.info(f'Number of samples after filtering: {remaining_samples}')
 
