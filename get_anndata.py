#!/usr/bin/env python3

"""
This script will

- open anndata expression files
- open covariate files
- create pheno_cov_files
- create cis window files

these files will be used as inputs for the
SAIGE-QTL association pipeline.

To run:

analysis-runner \
    --description "make expression input files" \
    --dataset "bioheart" \
    --access-level "test" \
    --output-dir "saige-qtl/input_files/" \
    --image australia-southeast1-docker.pkg.dev/cpg-common/images/scanpy:1.9.3 \
    --memory "5Gi" --storage "5Gi" \
    python3 get_anndata.py --celltypes CD4_Naive --chromosomes chr1


"""


import click
import logging
import math
import hail as hl
import hailtop.batch.job as hb_job
import pandas as pd
import scanpy as sc
from os.path import join
from pathlib import Path
from typing import List

from cpg_utils import to_path
from cpg_utils.config import get_config
from cpg_utils.hail_batch import dataset_path, get_batch, init_batch, output_path


def filter_lowly_expressed_genes(expression_adata, min_pct=1) -> sc.AnnData:
    """
    Remove genes with low expression across cells

    Args:
        expression_adata (sc.AnnData): adata with all genes
        min_pct (int): min percentage to retain

    Returns:
        filtered AnnData object
    """
    n_all_cells = len(expression_adata.obs.index)
    min_cells = math.ceil((n_all_cells * min_pct) / 100)
    sc.pp.filter_genes(expression_adata, min_cells=min_cells)
    assert isinstance(expression_adata, sc.AnnData), type(expression_adata)

    return expression_adata


def get_gene_cis_info(
    gene_info_df_path: str,
    gene: str,
    window_size: int,
    out_path: str,
    chrom_len: int,
):
    """
    Get gene cis window file
    Args:
        gene_info_df_path (str): path to whole adata object
        gene (str): gene name
        window_size (int): bp to consider in window, up and downstream of gene
        out_path (str): path we're writing to (TSV)
        chrom_len (int): length of chromosome
    """

    gene_info_df = copy_h5ad_local_and_open(gene_info_df_path).var

    # select the gene from df
    gene_info_gene = gene_info_df[gene_info_df['gene_name'] == gene]
    # get gene chromosome
    chrom = gene_info_gene['chr'][0]
    # get gene body position (start and end) and add window
    left_boundary = max(1, int(gene_info_gene['start'][0]) - window_size)
    right_boundary = min(int(gene_info_gene['end'][0]) + window_size, chrom_len)
    data = {'chromosome': chrom, 'start': left_boundary, 'end': right_boundary}
    gene_cis_df = pd.DataFrame(data, index=[gene])
    with to_path(out_path).open('w') as gcf:
        gene_cis_df.to_csv(gcf, index=False, sep='\t')


def make_pheno_cov(
    gene: str,
    expression_adata_path: str,
    sample_covs_file: str,
    celltype_covs_file: str,
    out_path: str,
    fill_in_sex: bool = True,
    fill_in_age: bool = True,
):
    """
    Combine expression and covariates into a single file
     Args:
        gene (str): gene name
        expression_adata_path (str): path to expression object all genes
        sample_covs_df (pd.DataFrame): sex, age
        celltype_covs_df (pd.DataFrame): celltype specific covs
        out_path (str): path we're writing to (TSV)
    """
    expression_adata = copy_h5ad_local_and_open(expression_adata_path)

    # open dataframes
    sample_covs_df = pd.read_csv(sample_covs_file)
    sample_covs_df['individual'] = sample_covs_df['sample_id']
    logging.info('sample covariate file opened')
    celltype_covs_df = pd.read_csv(celltype_covs_file, index_col=0)
    logging.info('cell covariate file opened')

    # determine average age to fill in later
    if fill_in_age:
        mean_age = sample_covs_df['age'].mean()
    cell_ind_df = expression_adata.obs.loc[
        :, ['cell', 'individual', 'total_counts', 'sequencing_library']
    ]
    sample_covs_cells_df = cell_ind_df.merge(
        sample_covs_df, on='individual', how='left'
    )
    sample_covs_cells_df.index = sample_covs_cells_df['cell']
    # fill missing values for sex and age
    if fill_in_sex:
        sample_covs_cells_df['sex'] = sample_covs_cells_df['sex'].fillna(0)
    if fill_in_age:
        sample_covs_cells_df['age'] = sample_covs_cells_df['age'].fillna(mean_age)
    gene_adata = expression_adata[:, expression_adata.var['gene_name'] == gene]
    expr_df = pd.DataFrame(
        data=gene_adata.X.todense(), index=gene_adata.obs.index, columns=[gene]
    )
    pheno_cov_df = pd.concat([sample_covs_cells_df, expr_df, celltype_covs_df], axis=1)
    with to_path(out_path).open('w') as pcf:
        pheno_cov_df.to_csv(pcf, index=False, sep='\t')


def copy_h5ad_local_and_open(adata_path: str) -> sc.AnnData:
    """
    Copy h5ad file to local, then open it
    Args:
        adata_path (str): path to h5ad file

    Returns:
        sc.AnnData: opened AnnData object
    """
    # copy in h5ad file to local, then load it
    expression_h5ad_path = to_path(adata_path).copy('here.h5ad')
    expression_adata = sc.read_h5ad(expression_h5ad_path)
    assert isinstance(expression_adata, sc.AnnData), type(expression_adata)
    return expression_adata


@click.command()
@click.option('--celltypes')
@click.option('--chromosomes')
@click.option('--anndata-files-prefix', default='saige-qtl/anndata_objects_from_HPC')
@click.option(
    '--celltype-covs-files-prefix', default='saige-qtl/celltype_covs_from_HPC'
)
@click.option('--sample-covs-files-prefix', default='saige-qtl/input_files/covariates')
@click.option('--min-pct-expr', type=int, default=5)
@click.option('--cis-window-size', type=int, default=100000)
@click.option(
    '--concurrent-job-cap',
    type=int,
    default=100,
    help=(
        'To avoid resource starvation, set this concurrency to limit '
        'horizontal scale. Higher numbers have a better walltime, but '
        'risk jobs that are stuck (which are expensive)'
    ),
)
def main(
    celltypes: str,
    chromosomes: str,
    anndata_files_prefix: str,
    celltype_covs_files_prefix: str,
    sample_covs_files_prefix: str,
    min_pct_expr: int,
    cis_window_size: int,
    concurrent_job_cap: int,
):
    """
    Run expression processing pipeline
    """
    # set this up with the default (scanpy) python image
    get_batch(
        default_python_image=get_config()['images']['scanpy'],
        name='prepare all gene files',
    )
    all_jobs: List[hb_job.Job] = []

    def manage_concurrency(new_job: hb_job.Job):
        """
        Manage concurrency, so that there is a cap on simultaneous jobs
        Args:
            new_job (hb_job.Job): a new job to add to the stack
        """
        if len(all_jobs) > concurrent_job_cap:
            new_job.depends_on(all_jobs[-concurrent_job_cap])
        all_jobs.append(new_job)

    init_batch()

    # sample level covariates (age + sex)
    # age from metamist, sex from somalier + Vlad's file for now
    sample_covs_file = dataset_path(
        f'{sample_covs_files_prefix}/sex_age_tob_bioheart.csv'
    )

    for celltype in celltypes.split(','):

        # extract cell-level covariates
        # expression PCs, cell type specific
        celltype_covs_file = dataset_path(
            f'{celltype_covs_files_prefix}/{celltype}_expression_pcs.csv'
        )

        for chromosome in chromosomes.split(','):
            chrom_len = hl.get_reference('GRCh38').lengths[chromosome]

            # copy in h5ad file to local, then load it
            expression_h5ad_path = dataset_path(
                f'{anndata_files_prefix}/{celltype}_{chromosome}.h5ad'
            )
            expression_adata = copy_h5ad_local_and_open(expression_h5ad_path)
            logging.info(
                f'AnnData for {celltype}, {chromosome} opened: {expression_adata.shape[1]} total genes'
            )

            # extract genes expressed in at least X% cells
            expression_adata = filter_lowly_expressed_genes(
                expression_adata, min_pct=min_pct_expr
            )
            logging.info(
                f'AnnData for {celltype}, {chromosome} filtered: {expression_adata.shape[1]} genes left'
            )

            # dump the adata to a local file
            tmp_adata_name = f'{celltype}_{chromosome}.h5ad'
            expression_adata.write_h5ad(filename=Path(tmp_adata_name))

<<<<<<< HEAD
            # start up some jobs for all each gene
            for gene in expression_adata.var['gene_name'][0:10]:
=======
            # then write that to GCP
            tmp_path = join(get_config()['storage']['default']['tmp'], tmp_adata_name)
            with open(tmp_adata_name, 'rb') as reader:
                with hl.hadoop_open(tmp_path, 'wb') as writer:
                    for line in reader:
                        writer.write(line)

            # start up some jobs for each gene
            for gene in expression_adata.var['gene_name']:
>>>>>>> 4f00b431

                # make pheno cov file
                pheno_cov_filename = to_path(
                    output_path(
                        f'pheno_cov_files/{celltype}/{chromosome}/{gene}_{celltype}_pheno_cov.tsv'
                    )
                )
                if not pheno_cov_filename.exists():
                    pheno_cov_job = get_batch().new_python_job(
                        name=f'pheno cov file: {gene}, {celltype}'
                    )
                    pheno_cov_job.storage('10G')
                    pheno_cov_job.call(
                        make_pheno_cov,
                        gene,
                        str(tmp_path),
                        str(sample_covs_file),
                        str(celltype_covs_file),
                        str(pheno_cov_filename),
                    )
                    manage_concurrency(pheno_cov_job)
                    logging.info(f'pheno cov job for {gene}, {celltype} scheduled')

                # make cis window file
                gene_cis_filename = to_path(
                    output_path(
                        f'cis_window_files/{chromosome}/{gene}_{cis_window_size}bp.tsv'
                    )
                )
                if not gene_cis_filename.exists():
                    gene_cis_job = get_batch().new_python_job(
                        name=f'gene cis file: {gene}'
                    )
                    gene_cis_job.storage('10G')
                    gene_cis_job.call(
                        get_gene_cis_info,
                        str(tmp_path),
                        gene,
                        cis_window_size,
                        str(gene_cis_filename),
                        chrom_len,
                    )
                    manage_concurrency(gene_cis_job)
                    logging.info(f'cis window job for {gene} scheduled')

    get_batch().run(wait=False)


if __name__ == '__main__':
    logging.basicConfig(level=logging.INFO)
    main()  # pylint: disable=no-value-for-parameter<|MERGE_RESOLUTION|>--- conflicted
+++ resolved
@@ -250,10 +250,6 @@
             tmp_adata_name = f'{celltype}_{chromosome}.h5ad'
             expression_adata.write_h5ad(filename=Path(tmp_adata_name))
 
-<<<<<<< HEAD
-            # start up some jobs for all each gene
-            for gene in expression_adata.var['gene_name'][0:10]:
-=======
             # then write that to GCP
             tmp_path = join(get_config()['storage']['default']['tmp'], tmp_adata_name)
             with open(tmp_adata_name, 'rb') as reader:
@@ -262,9 +258,7 @@
                         writer.write(line)
 
             # start up some jobs for each gene
-            for gene in expression_adata.var['gene_name']:
->>>>>>> 4f00b431
-
+            for gene in expression_adata.var['gene_name'][0:10]:
                 # make pheno cov file
                 pheno_cov_filename = to_path(
                     output_path(
