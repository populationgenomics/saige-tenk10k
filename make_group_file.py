--- conflicted
+++ resolved
@@ -28,11 +28,7 @@
 import click
 import logging
 
-<<<<<<< HEAD
 import math
-=======
-# import math
->>>>>>> 03e347d1
 
 import hail as hl
 import pandas as pd
@@ -48,7 +44,7 @@
 @click.option('--group-files-path')
 @click.option('--vcf-path')
 @click.option('--cis-window', default=100000)
-# @click.option('--gamma', default=1e-5)
+@click.option('--gamma', default=1e-5)
 @click.option('--ngenes-to-test', default='all')
 @click.option('--genome-reference', default='GRCh37')
 def main(
@@ -57,7 +53,7 @@
     group_files_path: str,
     vcf_path: str,
     cis_window: int,
-    # gamma: float,
+    gamma: float,
     ngenes_to_test: str,
     genome_reference: str,
 ):
@@ -108,7 +104,7 @@
                 ds, [hl.parse_locus_interval(gene_interval, reference_genome='GRCh37')]
             )
             variants = [loc.position for loc in ds_result.locus.collect()]
-<<<<<<< HEAD
+            
             if gamma is not None:
                 gene_tss = int(window_start) + cis_window
                 distances = [int(var) - gene_tss for var in variants]
@@ -141,30 +137,6 @@
             # combine
             group_vals_df = pd.merge(group_df, vals_df, on='category')
 
-=======
-            # gene_tss = int(window_start) + cis_window
-            # distances = [int(var) - gene_tss for var in variants]
-            # get weight for genetic variants based on
-            # the distance of that variant from the gene
-            # Following the approach used by the APEX authors
-            # doi: https://doi.org/10.1101/2020.12.18.423490
-            # weights = [math.exp(-gamma * abs(d)) for d in distances]
-            # group_df = pd.DataFrame(
-            #     {'gene': [gene, gene, gene], 'category': ['var', 'anno', 'weight:dTSS']}
-            # )
-            # vals_df = pd.DataFrame(
-            #     {'var': variants, 'anno': 'null', 'weight:dTSS': weights}
-            # ).T
-            group_df = pd.DataFrame({'gene': [gene, gene], 'category': ['var', 'anno']})
-            vals_df = pd.DataFrame({'var': variants, 'anno': 'null'}).T
-            vals_df['category'] = vals_df.index
-            # combine
-            group_vals_df = pd.merge(group_df, vals_df, on='category')
-            # group_file = f'{group_files_path}{chrom}/{gene}_{cis_window}bp.tsv'
-            group_file = (
-                f'{group_files_path}{chrom}/{gene}_{cis_window}bp_no_weights.tsv'
-            )
->>>>>>> 03e347d1
             with to_path(group_file).open('w') as gdf:
                 group_vals_df.to_csv(gdf, index=False, header=False, sep='\t')
 
