#!/usr/bin/env python3

"""
This script will

- open genotype file
- open gene cis window files
- create gene rv group files

these files will be used as inputs for the
SAIGE-QTL association pipeline.

To run:

analysis-runner \
    --dataset "bioheart" \
    --description "make variant group input files" \
    --access-level "standard" \
    --output-dir "saige-qtl/bioheart_n787_and_tob_n960/241008_ashg/input_files/" \
    python3 make_group_file.py --chromosomes chr21 \
        --cis-window-files-path=gs://cpg-bioheart-main/saige-qtl/bioheart_n787_and_tob_n960/241008_ashg/input_files/cis_window_files/ \
        --group-files-path=gs://cpg-bioheart-main/saige-qtl/bioheart_n787_and_tob_n960/241008_ashg/input_files/group_files_mt/ \
        --chrom-mt-files-path=gs://cpg-bioheart-main/saige-qtl/bioheart_n787_and_tob_n960/241008_ashg/input_files/genotypes/vds-tenk10k1-0_qc_pass
"""

import click
import logging

import hail as hl
import hailtop.batch.job as hb_job

from cpg_utils import to_path
from cpg_utils.hail_batch import get_batch, init_batch


def make_group_file(
    mt_path: str,
    gene: str,
    chrom: str,
    cis_window_files_path: str,
    group_file,
    cis_window: int,
    genome_reference: str,
    gamma: str,
    max_delay: int,
):
    """
    Make group file
    """
    import random
    import time

    from hail import filter_intervals, parse_locus_interval
    import pandas as pd
    from cpg_utils.hail_batch import init_batch

    time.sleep(random.randint(0, max_delay))

    init_batch()

    gene_file = f'{cis_window_files_path}{chrom}/{gene}_{cis_window}bp.tsv'
    print(f'gene file: {gene_file}')
    gene_df = pd.read_csv(gene_file, sep='\t')
    num_chrom = gene_df.columns.values[0]
    window_start = gene_df.columns.values[1]
    window_end = gene_df.columns.values[2]
    gene_interval = f'chr{num_chrom}:{window_start}-{window_end}'
<<<<<<< HEAD
    # extract variants within interval - ideally drop this read & densify (see #193)
    vds = hl.vds.read_vds(vds_path)
    chrom_vds = hl.vds.filter_chromosomes(vds, keep=chrom)
    chrom_mt = hl.vds.to_dense_mt(chrom_vds)
    chrom_mt = filter_intervals(
=======
    # extract variants within interval
    chrom_mt_filename = f'{mt_path}/{chrom}_rare_variants.mt'
    chrom_mt = hl.read_matrix_table(chrom_mt_filename)
    ds_result = filter_intervals(
>>>>>>> e0705f86
        chrom_mt,
        [parse_locus_interval(gene_interval, reference_genome=genome_reference)],
    )

    # strip the chr from chromosome, annotate as a new field
    # create a new text field with both alleles
    chrom_mt = chrom_mt.annotate_rows(
        var=hl.delimit(
            [
                chrom_mt.locus.contig.replace('chr', ''),
                hl.str(chrom_mt.locus.position),
                chrom_mt.alleles[0],
                chrom_mt.alleles[1],
            ],
            ':',
        ),
        gene=gene,
    )

    if gamma != 'none':

        gene_tss = int(window_start) + cis_window

        # annotate distances
        chrom_mt = chrom_mt.annotate_rows(
            distance=hl.abs(chrom_mt.locus.position - gene_tss)
        )

        # get weight for genetic variants based on
        # the distance of that variant from the gene
        # Following the approach used by the APEX authors
        # doi: https://doi.org/10.1101/2020.12.18.423490
        chrom_mt = chrom_mt.annotate_rows(
            **{'weight:dTSS': hl.exp(-float(gamma) * chrom_mt.distance)}
        )

        # re-key by variant string instead of locus/alleles
        # select the columns we want (dropping the rest)
        # keep only the rows
        chrom_mt = (
            chrom_mt.key_rows_by(chrom_mt.var)
            .select_rows('var', 'gene', 'weight:dTSS')
            .rows()
        )
        categories_data = {
            'gene': [gene, gene, gene],
            'category': ['var', 'anno', 'weight:dTSS'],
        }

    else:
        # we don't annotate weights/distances
        chrom_mt = chrom_mt.key_rows_by(chrom_mt.var).select_rows('var', 'gene').rows()
        categories_data = {'gene': [gene, gene, gene], 'category': ['var', 'anno']}

    chrom_mt.export(group_file.replace('.tsv', '_tmp.tsv'))
    chrom_df = pd.read_csv(group_file.replace('.tsv', '_tmp.tsv'), sep='\t')
    chrom_df['anno'] = 'null'
    if gamma != 'none':
        # annos before weights
        chrom_df = chrom_df[['var', 'anno', 'weight:dTSS']]
    vals_df = chrom_df.T
    vals_df['category'] = vals_df.index
    categories_df = pd.DataFrame(categories_data)
    group_vals_df = pd.merge(categories_df, vals_df, on='category')
    with group_file.open('w') as gdf:
        group_vals_df.to_csv(gdf, index=False, header=False, sep=' ')


@click.command()
@click.option('--chromosomes', help=' chr1,chr22 ')
@click.option('--cis-window-files-path')
@click.option('--group-files-path')
@click.option('--chrom-mt-files-path')
@click.option('--cis-window', default=100000)
@click.option('--gamma', default='1e-5')
@click.option('--ngenes-to-test', default='all')
@click.option('--genome-reference', default='GRCh38')
@click.option(
    '--concurrent-job-cap',
    type=int,
    default=100,
    help=(
        'To avoid resource starvation, set this concurrency to limit '
        'horizontal scale. Higher numbers have a better walltime, but '
        'risk jobs that are stuck (which are expensive)'
    ),
)
@click.option(
    '--max-delay',
    type=int,
    default=3000,
    help='delay starting the jobs as they all access the same VDS which causes Hail issues',
)
@click.option(
    '--gene-group-storage',
    default='8G',
)
@click.option(
    '--gene-group-memory',
    default='8G',
)
def main(
    chromosomes: str,
    cis_window_files_path: str,
    group_files_path: str,
    chrom_mt_files_path: str,
    cis_window: int,
    gamma: str,
    ngenes_to_test: str,
    genome_reference: str,
    concurrent_job_cap: int,
    max_delay: int,
    gene_group_storage: str,
    gene_group_memory: str,
):
    """
    Make group file for rare variant pipeline
    """

    init_batch()

    all_jobs: list[hb_job.Job] = []

    def manage_concurrency(new_job: hb_job.Job):
        """
        Manage concurrency, so that there is a cap on simultaneous jobs
        Args:
            new_job (hb_job.Job): a new job to add to the stack
        """
        if len(all_jobs) > concurrent_job_cap:
            new_job.depends_on(all_jobs[-concurrent_job_cap])
        all_jobs.append(new_job)

    # loop over chromosomes
    for chrom in chromosomes.split(','):
        print(f'chrom: {chrom}')

        # do a glob, then pull out all file names as Strings
        files = [
            str(file)
            for file in to_path(cis_window_files_path).glob(f'{chrom}/*bp.tsv')
        ]
        # if specified, only test ngenes genes
        if ngenes_to_test != 'all':
            files = files[0 : int(ngenes_to_test)]
        logging.info(f'I found these files: {", ".join(files)}')

        genes = [
            f.replace(f'_{cis_window}bp.tsv', '').replace(
                f'{cis_window_files_path}{chrom}/', ''
            )
            for f in files
        ]
        logging.info(f'I found these genes: {", ".join(genes)}')

        for gene in genes:
            print(f'gene: {gene}')
            if gamma != 'none':
                group_file = (
                    f'{group_files_path}{chrom}/{gene}_{cis_window}bp_dTSS_weights.tsv'
                )
            else:
                group_file = (
                    f'{group_files_path}{chrom}/{gene}_{cis_window}bp_no_weights.tsv'
                )
            if not to_path(group_file).exists():
                gene_group_job = get_batch().new_python_job(
                    name=f'gene make group file: {gene}'
                )
                gene_group_job.storage(gene_group_storage)
                gene_group_job.memory(gene_group_memory)
                gene_group_job.call(
                    make_group_file,
                    mt_path=chrom_mt_files_path,
                    gene=gene,
                    chrom=chrom,
                    cis_window_files_path=cis_window_files_path,
                    group_file=to_path(group_file),
                    cis_window=cis_window,
                    genome_reference=genome_reference,
                    gamma=gamma,
                    max_delay=max_delay,
                )
                manage_concurrency(gene_group_job)
                logging.info(f'make group file job for {gene} scheduled')

    get_batch().run(wait=False)


if __name__ == '__main__':
    logging.basicConfig(level=logging.INFO)
    main()  # pylint: disable=no-value-for-parameter<|MERGE_RESOLUTION|>--- conflicted
+++ resolved
@@ -65,18 +65,10 @@
     window_start = gene_df.columns.values[1]
     window_end = gene_df.columns.values[2]
     gene_interval = f'chr{num_chrom}:{window_start}-{window_end}'
-<<<<<<< HEAD
-    # extract variants within interval - ideally drop this read & densify (see #193)
-    vds = hl.vds.read_vds(vds_path)
-    chrom_vds = hl.vds.filter_chromosomes(vds, keep=chrom)
-    chrom_mt = hl.vds.to_dense_mt(chrom_vds)
-    chrom_mt = filter_intervals(
-=======
     # extract variants within interval
     chrom_mt_filename = f'{mt_path}/{chrom}_rare_variants.mt'
     chrom_mt = hl.read_matrix_table(chrom_mt_filename)
-    ds_result = filter_intervals(
->>>>>>> e0705f86
+    chrom_mt = filter_intervals(
         chrom_mt,
         [parse_locus_interval(gene_interval, reference_genome=genome_reference)],
     )
